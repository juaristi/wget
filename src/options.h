/* struct options.
   Copyright (C) 1996, 1997, 1998, 1999, 2000, 2001, 2002, 2003, 2004,
   2005, 2006, 2007, 2008, 2009, 2010, 2011, 2015 Free Software
   Foundation, Inc.

This file is part of GNU Wget.

GNU Wget is free software; you can redistribute it and/or modify
it under the terms of the GNU General Public License as published by
the Free Software Foundation; either version 3 of the License, or
(at your option) any later version.

GNU Wget is distributed in the hope that it will be useful,
but WITHOUT ANY WARRANTY; without even the implied warranty of
MERCHANTABILITY or FITNESS FOR A PARTICULAR PURPOSE.  See the
GNU General Public License for more details.

You should have received a copy of the GNU General Public License
along with Wget.  If not, see <http://www.gnu.org/licenses/>.

Additional permission under GNU GPL version 3 section 7

If you modify this program, or any covered work, by linking or
combining it with the OpenSSL project's OpenSSL library (or a
modified version of that library), containing parts covered by the
terms of the OpenSSL or SSLeay licenses, the Free Software Foundation
grants you additional permission to convey the resulting work.
Corresponding Source for a non-source form of such a combination
shall include the source code for the parts of OpenSSL used as well
as that of the covered work.  */

struct options
{
  int verbose;                  /* Are we verbose?  (First set to -1,
                                   hence not boolean.) */
  bool quiet;                   /* Are we quiet? */
  int ntry;                     /* Number of tries per URL */
  bool retry_connrefused;       /* Treat CONNREFUSED as non-fatal. */
  bool background;              /* Whether we should work in background. */
  bool ignore_length;           /* Do we heed content-length at all?  */
  bool recursive;               /* Are we recursive? */
  bool spanhost;                /* Do we span across hosts in
                                   recursion? */
  int  max_redirect;            /* Maximum number of times we'll allow
                                   a page to redirect. */
  bool relative_only;           /* Follow only relative links. */
  bool no_parent;               /* Restrict access to the parent
                                   directory.  */
  int reclevel;                 /* Maximum level of recursion */
  bool dirstruct;               /* Do we build the directory structure
                                   as we go along? */
  bool no_dirstruct;            /* Do we hate dirstruct? */
  int cut_dirs;                 /* Number of directory components to cut. */
  bool add_hostdir;             /* Do we add hostname directory? */
  bool protocol_directories;    /* Whether to prepend "http"/"ftp" to dirs. */
  bool noclobber;               /* Disables clobbering of existing data. */
  bool unlink;                  /* remove file before clobbering */
  char *dir_prefix;             /* The top of directory tree */
  char *lfilename;              /* Log filename */
  char *input_filename;         /* Input filename */
#ifdef HAVE_METALINK
  char *input_metalink;         /* Input metalink file */
  bool metalink_over_http;      /* Use Metalink if present in HTTP response */
  char *preferred_location;     /* Preferred location for Metalink resources */
#endif
  char *choose_config;          /* Specified config file */
  bool noconfig;                /* Ignore all config files? */
  bool force_html;              /* Is the input file an HTML file? */

  char *default_page;           /* Alternative default page (index file) */

  bool spider;                  /* Is Wget in spider mode? */

  char **accepts;               /* List of patterns to accept. */
  char **rejects;               /* List of patterns to reject. */
  const char **excludes;        /* List of excluded FTP directories. */
  const char **includes;        /* List of FTP directories to
                                   follow. */
  bool ignore_case;             /* Whether to ignore case when
                                   matching dirs and files */

  char *acceptregex_s;          /* Patterns to accept (a regex string). */
  char *rejectregex_s;          /* Patterns to reject (a regex string). */
  void *acceptregex;            /* Patterns to accept (a regex struct). */
  void *rejectregex;            /* Patterns to reject (a regex struct). */
  enum {
#ifdef HAVE_LIBPCRE
    regex_type_pcre,
#endif
    regex_type_posix
  } regex_type;                 /* The regex library. */
  void *(*regex_compile_fun)(const char *);             /* Function to compile a regex. */
  bool (*regex_match_fun)(const void *, const char *);  /* Function to match a string to a regex. */

  char **domains;               /* See host.c */
  char **exclude_domains;
  bool dns_cache;               /* whether we cache DNS lookups. */

  char **follow_tags;           /* List of HTML tags to recursively follow. */
  char **ignore_tags;           /* List of HTML tags to ignore if recursing. */

  bool follow_ftp;              /* Are FTP URL-s followed in recursive
                                   retrieving? */
  bool retr_symlinks;           /* Whether we retrieve symlinks in
                                   FTP. */
  char *output_document;        /* The output file to which the
                                   documents will be printed.  */
  char *warc_filename;          /* WARC output filename */
  char *warc_tempdir;           /* WARC temp dir */
  char *warc_cdx_dedup_filename;/* CDX file to be used for deduplication. */
  wgint warc_maxsize;           /* WARC max archive size */
  bool warc_compression_enabled;/* For GZIP compression. */
  bool warc_digests_enabled;    /* For SHA1 digests. */
  bool warc_cdx_enabled;        /* Create CDX files? */
  bool warc_keep_log;           /* Store the log file in a WARC record. */
  char **warc_user_headers;     /* User-defined WARC header(s). */

  char *user;                   /* Generic username */
  char *passwd;                 /* Generic password */
  bool ask_passwd;              /* Ask for password? */

  bool always_rest;             /* Always use REST. */
  wgint start_pos;              /* Start position of a download. */
  char *ftp_user;               /* FTP username */
  char *ftp_passwd;             /* FTP password */
  bool netrc;                   /* Whether to read .netrc. */
  bool ftp_glob;                /* FTP globbing */
  bool ftp_pasv;                /* Passive FTP. */

  char *http_user;              /* HTTP username. */
  char *http_passwd;            /* HTTP password. */
  char **user_headers;          /* User-defined header(s). */
  bool http_keep_alive;         /* whether we use keep-alive */

  bool use_proxy;               /* Do we use proxy? */
  bool allow_cache;             /* Do we allow server-side caching? */
  char *http_proxy, *ftp_proxy, *https_proxy;
  char **no_proxy;
  char *base_href;
  char *progress_type;          /* progress indicator type. */
  int  show_progress;           /* Show only the progress bar */
  bool noscroll;                /* Don't scroll the filename in the progressbar */
  char *proxy_user; /*oli*/
  char *proxy_passwd;

  double read_timeout;          /* The read/write timeout. */
  double dns_timeout;           /* The DNS timeout. */
  double connect_timeout;       /* The connect timeout. */

  bool random_wait;             /* vary from 0 .. wait secs by random()? */
  double wait;                  /* The wait period between retrievals. */
  double waitretry;             /* The wait period between retries. - HEH */
  bool use_robots;              /* Do we heed robots.txt? */

  wgint limit_rate;             /* Limit the download rate to this
                                   many bps. */
  SUM_SIZE_INT quota;           /* Maximum file size to download and
                                   store. */

  bool server_response;         /* Do we print server response? */
  bool save_headers;            /* Do we save headers together with
                                   file? */
  bool content_on_error;        /* Do we output the content when the HTTP
                                   status code indicates a server error */

  bool debug;                   /* Debugging on/off */

#ifdef USE_WATT32
  bool wdebug;                  /* Watt-32 tcp/ip debugging on/off */
#endif

  bool timestamping;            /* Whether to use time-stamping. */
  bool if_modified_since;       /* Whether to use conditional get requests.  */

  bool backup_converted;        /* Do we save pre-converted files as *.orig? */
  int backups;                  /* Are numeric backups made? */

  char *useragent;              /* User-Agent string, which can be set
                                   to something other than Wget. */
  char *referer;                /* Naughty Referer, which can be
                                   set to something other than
                                   NULL. */
  bool convert_links;           /* Will the links be converted
                                   locally? */
  bool remove_listing;          /* Do we remove .listing files
                                   generated by FTP? */
  bool htmlify;                 /* Do we HTML-ify the OS-dependent
                                   listings? */

  char *dot_style;
  wgint dot_bytes;              /* How many bytes in a printing
                                   dot. */
  int dots_in_line;             /* How many dots in one line. */
  int dot_spacing;              /* How many dots between spacings. */

  bool delete_after;            /* Whether the files will be deleted
                                   after download. */

  bool adjust_extension;        /* Use ".html" extension on all text/html? */

  bool page_requisites;         /* Whether we need to download all files
                                   necessary to display a page properly. */
  char *bind_address;           /* What local IP address to bind to. */

#ifdef HAVE_SSL
  enum {
    secure_protocol_auto,
    secure_protocol_sslv2,
    secure_protocol_sslv3,
    secure_protocol_tlsv1,
    secure_protocol_tlsv1_1,
    secure_protocol_tlsv1_2,
    secure_protocol_pfs
  } secure_protocol;            /* type of secure protocol to use. */
  bool check_cert;              /* whether to validate the server's cert */
  char *cert_file;              /* external client certificate to use. */
  char *private_key;            /* private key file (if not internal). */
  enum keyfile_type {
    keyfile_pem,
    keyfile_asn1
  } cert_type;                  /* type of client certificate file */
  enum keyfile_type
    private_key_type;           /* type of private key file */

  char *ca_directory;           /* CA directory (hash files) */
  char *ca_cert;                /* CA certificate file to use */
  char *crl_file;               /* file with CRLs */

  char *random_file;            /* file with random data to seed the PRNG */
  char *egd_file;               /* file name of the egd daemon socket */
  bool https_only;              /* whether to follow HTTPS only */
  bool ftps_resume_ssl;
  bool ftps_fallback_to_ftp;
  bool ftps_implicit;
  bool ftps_clear_data_connection;
<<<<<<< HEAD
=======
  bool ftps_clear_after_login;
>>>>>>> a11384fe
#endif /* HAVE_SSL */

  bool cookies;                 /* whether cookies are used. */
  char *cookies_input;          /* file we're loading the cookies from. */
  char *cookies_output;         /* file we're saving the cookies to. */
  bool keep_session_cookies;    /* whether session cookies should be
                                   saved and loaded. */

  char *post_data;              /* POST query string */
  char *post_file_name;         /* File to post */
  char *method;                 /* HTTP Method to use in Header */
  char *body_data;              /* HTTP Method Data String */
  char *body_file;              /* HTTP Method File */

  enum {
    restrict_unix,
    restrict_vms,
    restrict_windows
  } restrict_files_os;          /* file name restriction ruleset. */
  bool restrict_files_ctrl;     /* non-zero if control chars in URLs
                                   are restricted from appearing in
                                   generated file names. */
  bool restrict_files_nonascii; /* non-zero if bytes with values greater
                                   than 127 are restricted. */
  enum {
    restrict_no_case_restriction,
    restrict_lowercase,
    restrict_uppercase
  } restrict_files_case;        /* file name case restriction. */

  bool strict_comments;         /* whether strict SGML comments are
                                   enforced.  */

  bool preserve_perm;           /* whether remote permissions are used
                                   or that what is set by umask. */

#ifdef ENABLE_IPV6
  bool ipv4_only;               /* IPv4 connections have been requested. */
  bool ipv6_only;               /* IPv4 connections have been requested. */
#endif
  enum {
    prefer_ipv4,
    prefer_ipv6,
    prefer_none
  } prefer_family;              /* preferred address family when more
                                   than one type is available */

  bool content_disposition;     /* Honor HTTP Content-Disposition header. */
  bool auth_without_challenge;  /* Issue Basic authentication creds without
                                   waiting for a challenge. */

  bool enable_iri;
  char *encoding_remote;
  char *locale;

  bool trustservernames;
#ifdef __VMS
  int ftp_stmlf;                /* Force Stream_LF format for binary FTP. */
#endif /* def __VMS */

  bool useservertimestamps;     /* Update downloaded files' timestamps to
                                   match those on server? */

  bool show_all_dns_entries;    /* Show all the DNS entries when resolving a
                                   name. */
  bool report_bps;              /*Output bandwidth in bits format*/

  char *rejected_log;           /* The file to log rejected URLS to. */

#ifdef HAVE_HSTS
  bool hsts;
  char *hsts_file;
#endif
};

extern struct options opt;<|MERGE_RESOLUTION|>--- conflicted
+++ resolved
@@ -233,10 +233,7 @@
   bool ftps_fallback_to_ftp;
   bool ftps_implicit;
   bool ftps_clear_data_connection;
-<<<<<<< HEAD
-=======
   bool ftps_clear_after_login;
->>>>>>> a11384fe
 #endif /* HAVE_SSL */
 
   bool cookies;                 /* whether cookies are used. */
