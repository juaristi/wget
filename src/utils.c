--- conflicted
+++ resolved
@@ -92,7 +92,6 @@
 #include "test.h"
 #endif 
 
-<<<<<<< HEAD
 static void
 memfatal (const char *context, long attempted_size)
 {
@@ -118,7 +117,7 @@
 
   exit (1);
 }
-=======
+
 /* Character property table for (re-)escaping VMS ODS5 extended file
    names.  Note that this table ignores Unicode.
 
@@ -199,7 +198,6 @@
     0,  0,  0,  0,  0,  0,  0,  0,   0,  0,  0,  0,  0,  0,  0,  0,
     0,  0,  0,  0,  0,  0,  0,  0,   0,  0,  0,  0,  0,  0,  0,  8
 };
->>>>>>> 7a54d852
 
 /* Utility function: like xstrdup(), but also lowercases S.  */
 
