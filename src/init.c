--- conflicted
+++ resolved
@@ -189,10 +189,7 @@
   { "ftppassword",      &opt.ftp_passwd,        cmd_string },
   { "ftpproxy",         &opt.ftp_proxy,         cmd_string },
 #ifdef HAVE_SSL
-<<<<<<< HEAD
-=======
   { "ftpsclearafterlogin", &opt.ftps_clear_after_login, cmd_boolean },
->>>>>>> a11384fe
   { "ftpscleardataconnection", &opt.ftps_clear_data_connection, cmd_boolean },
   { "ftpsfallbacktoftp", &opt.ftps_fallback_to_ftp, cmd_boolean },
   { "ftpsimplicit",     &opt.ftps_implicit,     cmd_boolean },
@@ -422,10 +419,7 @@
   opt.ftps_fallback_to_ftp = false;
   opt.ftps_implicit = false;
   opt.ftps_clear_data_connection = false;
-<<<<<<< HEAD
-=======
   opt.ftps_clear_after_login = false;
->>>>>>> a11384fe
 #endif
 
   /* The default for file name restriction defaults to the OS type. */
