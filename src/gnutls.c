/* SSL support via GnuTLS library.
   Copyright (C) 2005, 2006, 2007, 2008, 2009, 2010, 2011, 2012, 2015
   Free Software Foundation, Inc.

This file is part of GNU Wget.

GNU Wget is free software; you can redistribute it and/or modify
it under the terms of the GNU General Public License as published by
the Free Software Foundation; either version 3 of the License, or
(at your option) any later version.

GNU Wget is distributed in the hope that it will be useful,
but WITHOUT ANY WARRANTY; without even the implied warranty of
MERCHANTABILITY or FITNESS FOR A PARTICULAR PURPOSE.  See the
GNU General Public License for more details.

You should have received a copy of the GNU General Public License
along with Wget.  If not, see <http://www.gnu.org/licenses/>.

Additional permission under GNU GPL version 3 section 7

If you modify this program, or any covered work, by linking or
combining it with the OpenSSL project's OpenSSL library (or a
modified version of that library), containing parts covered by the
terms of the OpenSSL or SSLeay licenses, the Free Software Foundation
grants you additional permission to convey the resulting work.
Corresponding Source for a non-source form of such a combination
shall include the source code for the parts of OpenSSL used as well
as that of the covered work.  */

#include "wget.h"

#include <errno.h>
#include <unistd.h>
#include <string.h>
#include <stdio.h>
#include <dirent.h>
#include <stdlib.h>

#include <gnutls/gnutls.h>
#include <gnutls/x509.h>
#include <sys/ioctl.h>

#include "utils.h"
#include "connect.h"
#include "url.h"
#include "ptimer.h"
#include "hash.h"
#include "ssl.h"

#include <sys/fcntl.h>

#ifdef WIN32
# include "w32sock.h"
#endif

#include "host.h"

static int
key_type_to_gnutls_type (enum keyfile_type type)
{
  switch (type)
    {
    case keyfile_pem:
      return GNUTLS_X509_FMT_PEM;
    case keyfile_asn1:
      return GNUTLS_X509_FMT_DER;
    default:
      abort ();
    }
}

/* Note: some of the functions private to this file have names that
   begin with "wgnutls_" (e.g. wgnutls_read) so that they wouldn't be
   confused with actual gnutls functions -- such as the gnutls_read
   preprocessor macro.  */

static gnutls_certificate_credentials_t credentials;
bool
ssl_init (void)
{
  /* Becomes true if GnuTLS is initialized. */
  static bool ssl_initialized = false;
  const char *ca_directory;
  DIR *dir;
  int ncerts = -1;

  /* GnuTLS should be initialized only once. */
  if (ssl_initialized)
    return true;

  gnutls_global_init ();
  gnutls_certificate_allocate_credentials (&credentials);
  gnutls_certificate_set_verify_flags (credentials,
                                       GNUTLS_VERIFY_ALLOW_X509_V1_CA_CRT);

#if GNUTLS_VERSION_MAJOR >= 3
  if (!opt.ca_directory)
    ncerts = gnutls_certificate_set_x509_system_trust (credentials);
#endif

  /* If GnuTLS version is too old or CA loading failed, fallback to old behaviour.
   * Also use old behaviour if the CA directory is user-provided.  */
  if (ncerts <= 0)
    {
      ca_directory = opt.ca_directory ? opt.ca_directory : "/etc/ssl/certs";
      if ((dir = opendir (ca_directory)) == NULL)
        {
          if (opt.ca_directory && *opt.ca_directory)
            logprintf (LOG_NOTQUIET, _("ERROR: Cannot open directory %s.\n"),
                       opt.ca_directory);
        }
      else
        {
          struct hash_table *inode_map = hash_table_new (196, NULL, NULL);
          struct dirent *dent;
          size_t dirlen = strlen(ca_directory);
          int rc;

          ncerts = 0;

          while ((dent = readdir (dir)) != NULL)
            {
              struct stat st;
              size_t ca_file_length = dirlen + strlen(dent->d_name) + 2;
              char *ca_file = alloca(ca_file_length);

              snprintf (ca_file, ca_file_length, "%s/%s", ca_directory, dent->d_name);
              if (stat (ca_file, &st) != 0)
                continue;

              if (! S_ISREG (st.st_mode))
                continue;

              /* avoid loading the same file twice by checking the inode.  */
              if (hash_table_contains (inode_map, (void *)(intptr_t) st.st_ino))
                continue;

              hash_table_put (inode_map, (void *)(intptr_t) st.st_ino, NULL);
              if ((rc = gnutls_certificate_set_x509_trust_file (credentials, ca_file,
                                                                GNUTLS_X509_FMT_PEM)) <= 0)
                DEBUGP (("WARNING: Failed to open cert %s: (%d).\n", ca_file, rc));
              else
                ncerts += rc;
            }

          hash_table_destroy (inode_map);
          closedir (dir);
        }
    }

  if (opt.ca_cert)
    {
      int rc;

      ncerts = 0;

      if ((rc = gnutls_certificate_set_x509_trust_file (credentials, opt.ca_cert,
                                                        GNUTLS_X509_FMT_PEM)) <= 0)
        logprintf (LOG_NOTQUIET, _ ("ERROR: Failed to open cert %s: (%d).\n"),
                   opt.ca_cert, rc);
      else
        {
          ncerts += rc;
          logprintf (LOG_NOTQUIET, _ ("Loaded CA certificate '%s'\n"), opt.ca_cert);
        }
    }

  if (opt.crl_file)
    {
      int rc;

      if ((rc = gnutls_certificate_set_x509_crl_file (credentials, opt.crl_file, GNUTLS_X509_FMT_PEM)) <= 0)
        {
          logprintf (LOG_NOTQUIET, _("ERROR: Failed to load CRL file '%s': (%d)\n"), opt.crl_file, rc);
          return false;
        }

      logprintf (LOG_NOTQUIET, _ ("Loaded CRL file '%s'\n"), opt.crl_file);
    }

  DEBUGP (("Certificates loaded: %d\n", ncerts));

  /* Use the private key from the cert file unless otherwise specified. */
  if (opt.cert_file && !opt.private_key)
    {
      opt.private_key = xstrdup (opt.cert_file);
      opt.private_key_type = opt.cert_type;
    }
  /* Use the cert from the private key file unless otherwise specified. */
  if (!opt.cert_file && opt.private_key)
    {
      opt.cert_file = xstrdup (opt.private_key);
      opt.cert_type = opt.private_key_type;
    }

  if (opt.cert_file && opt.private_key)
    {
      int type;
      if (opt.private_key_type != opt.cert_type)
        {
          /* GnuTLS can't handle this */
          logprintf (LOG_NOTQUIET, _("ERROR: GnuTLS requires the key and the \
cert to be of the same type.\n"));
        }

      type = key_type_to_gnutls_type (opt.private_key_type);

      gnutls_certificate_set_x509_key_file (credentials, opt.cert_file,
                                            opt.private_key,
                                            type);
    }

  ssl_initialized = true;

  return true;
}

struct wgnutls_transport_context
{
  gnutls_session_t session;       /* GnuTLS session handle */
  gnutls_datum_t *session_data;
  int last_error;               /* last error returned by read/write/... */

  /* Since GnuTLS doesn't support the equivalent to recv(...,
     MSG_PEEK) or SSL_peek(), we have to do it ourselves.  Peeked data
     is stored to PEEKBUF, and wgnutls_read checks that buffer before
     actually reading.  */
  char peekbuf[512];
  int peeklen;
};

static int
wgnutls_read_timeout (int fd, char *buf, int bufsize, void *arg, double timeout)
{
#ifdef F_GETFL
  int flags = 0;
#endif
  int ret = 0;
  struct ptimer *timer = NULL;
  struct wgnutls_transport_context *ctx = arg;
  int timed_out = 0;

  if (timeout)
    {
#ifdef F_GETFL
      flags = fcntl (fd, F_GETFL, 0);
      if (flags < 0)
        return flags;
      if (fcntl (fd, F_SETFL, flags | O_NONBLOCK))
        return -1;
#else
      /* XXX: Assume it was blocking before.  */
      const int one = 1;
      if (ioctl (fd, FIONBIO, &one) < 0)
        return -1;
#endif

      timer = ptimer_new ();
      if (timer == NULL)
        return -1;
    }

  do
    {
      double next_timeout = 0;
      if (timeout)
        {
          next_timeout = timeout - ptimer_measure (timer);
          if (next_timeout < 0)
            break;
        }

      ret = GNUTLS_E_AGAIN;
      if (timeout == 0 || gnutls_record_check_pending (ctx->session)
          || select_fd (fd, next_timeout, WAIT_FOR_READ))
        {
          ret = gnutls_record_recv (ctx->session, buf, bufsize);
          timed_out = timeout && ptimer_measure (timer) >= timeout;
        }
    }
  while (ret == GNUTLS_E_INTERRUPTED || (ret == GNUTLS_E_AGAIN && !timed_out));

  if (timeout)
    {
      ptimer_destroy (timer);

#ifdef F_GETFL
      if (fcntl (fd, F_SETFL, flags) < 0)
        return -1;
#else
      const int zero = 0;
      if (ioctl (fd, FIONBIO, &zero) < 0)
        return -1;
#endif

      if (timed_out && ret == GNUTLS_E_AGAIN)
        errno = ETIMEDOUT;
    }

  return ret;
}

static int
wgnutls_read (int fd, char *buf, int bufsize, void *arg)
{
  int ret = 0;
  struct wgnutls_transport_context *ctx = arg;

  if (ctx->peeklen)
    {
      /* If we have any peek data, simply return that. */
      int copysize = MIN (bufsize, ctx->peeklen);
      memcpy (buf, ctx->peekbuf, copysize);
      ctx->peeklen -= copysize;
      if (ctx->peeklen != 0)
        memmove (ctx->peekbuf, ctx->peekbuf + copysize, ctx->peeklen);

      return copysize;
    }

  ret = wgnutls_read_timeout (fd, buf, bufsize, arg, opt.read_timeout);
  if (ret < 0)
    ctx->last_error = ret;

  return ret;
}

static int
wgnutls_write (int fd _GL_UNUSED, char *buf, int bufsize, void *arg)
{
  int ret;
  struct wgnutls_transport_context *ctx = arg;
  do
    ret = gnutls_record_send (ctx->session, buf, bufsize);
  while (ret == GNUTLS_E_INTERRUPTED || ret == GNUTLS_E_AGAIN);
  if (ret < 0)
    ctx->last_error = ret;
  return ret;
}

static int
wgnutls_poll (int fd, double timeout, int wait_for, void *arg)
{
  struct wgnutls_transport_context *ctx = arg;

  if (timeout)
    return ctx->peeklen || gnutls_record_check_pending (ctx->session)
      || select_fd (fd, timeout, wait_for);
  else
    return ctx->peeklen || gnutls_record_check_pending (ctx->session);
}

static int
wgnutls_peek (int fd, char *buf, int bufsize, void *arg)
{
  int read = 0;
  struct wgnutls_transport_context *ctx = arg;
  int offset = MIN (bufsize, ctx->peeklen);

  if (ctx->peeklen)
    {
      memcpy (buf, ctx->peekbuf, offset);
      return offset;
    }

  if (bufsize > (int) sizeof ctx->peekbuf)
    bufsize = sizeof ctx->peekbuf;

  if (bufsize > offset)
    {
      if (opt.read_timeout && gnutls_record_check_pending (ctx->session) == 0
          && select_fd (fd, 0.0, WAIT_FOR_READ) <= 0)
        read = 0;
      else
        read = wgnutls_read_timeout (fd, buf + offset, bufsize - offset,
                                     ctx, opt.read_timeout);
      if (read < 0)
        {
          if (offset)
            read = 0;
          else
            return read;
        }

      if (read > 0)
        {
          memcpy (ctx->peekbuf + offset, buf + offset,
                  read);
          ctx->peeklen += read;
        }
    }

  return offset + read;
}

static const char *
wgnutls_errstr (int fd _GL_UNUSED, void *arg)
{
  struct wgnutls_transport_context *ctx = arg;
  return gnutls_strerror (ctx->last_error);
}

static void
wgnutls_close (int fd, void *arg)
{
  struct wgnutls_transport_context *ctx = arg;
  /*gnutls_bye (ctx->session, GNUTLS_SHUT_RDWR);*/
  if (ctx->session_data)
    {
      gnutls_free (ctx->session_data->data);
      gnutls_free (ctx->session_data);
    }
  gnutls_deinit (ctx->session);
  xfree (ctx);
  close (fd);
}

/* gnutls_transport is the singleton that describes the SSL transport
   methods provided by this file.  */

static struct transport_implementation wgnutls_transport =
{
  wgnutls_read, wgnutls_write, wgnutls_poll,
  wgnutls_peek, wgnutls_errstr, wgnutls_close
};

bool
<<<<<<< HEAD
=======
ssl_disconnect_wget (int fd)
{
  bool success = false;
  struct wgnutls_transport_context *ctx = (struct wgnutls_transport_context *) fd_transport_context (fd);

  success = (gnutls_bye (ctx->session, GNUTLS_SHUT_RDWR) == GNUTLS_E_SUCCESS);

  fd_unregister_transport (fd);
  xfree (ctx);
  return success;
}

bool
>>>>>>> a11384fe
ssl_connect_wget (int fd, const char *hostname, int *continue_session)
{
#ifdef F_GETFL
  int flags = 0;
#endif
  struct wgnutls_transport_context *ctx;
  gnutls_session_t session;
  int err;
  const char *str;

  gnutls_init (&session, GNUTLS_CLIENT);

  /* We set the server name but only if it's not an IP address. */
  if (! is_valid_ip_address (hostname))
    {
      gnutls_server_name_set (session, GNUTLS_NAME_DNS, hostname,
                              strlen (hostname));
    }

  gnutls_set_default_priority (session);
  gnutls_credentials_set (session, GNUTLS_CRD_CERTIFICATE, credentials);
#ifndef FD_TO_SOCKET
# define FD_TO_SOCKET(X) (X)
#endif
#ifdef HAVE_INTPTR_T
  gnutls_transport_set_ptr (session, (gnutls_transport_ptr_t) (intptr_t) FD_TO_SOCKET (fd));
#else
  gnutls_transport_set_ptr (session, (gnutls_transport_ptr_t) FD_TO_SOCKET (fd));
#endif

#if HAVE_GNUTLS_PRIORITY_SET_DIRECT
  switch (opt.secure_protocol)
    {
    case secure_protocol_auto:
      err = gnutls_priority_set_direct (session, "NORMAL:%COMPAT:-VERS-SSL3.0", NULL);
      break;

    case secure_protocol_sslv2:
    case secure_protocol_sslv3:
      err = gnutls_priority_set_direct (session, "NORMAL:-VERS-TLS-ALL:+VERS-SSL3.0", NULL);
      break;

    case secure_protocol_tlsv1:
      err = gnutls_priority_set_direct (session, "NORMAL:-VERS-SSL3.0", NULL);
      break;

    case secure_protocol_tlsv1_1:
      err = gnutls_priority_set_direct (session, "NORMAL:-VERS-SSL3.0:-VERS-TLS1.0", NULL);
      break;

    case secure_protocol_tlsv1_2:
      err = gnutls_priority_set_direct (session, "NORMAL:-VERS-SSL3.0:-VERS-TLS1.0:-VERS-TLS1.1", NULL);
      break;

    case secure_protocol_pfs:
      err = gnutls_priority_set_direct (session, "PFS:-VERS-SSL3.0", NULL);
      if (err != GNUTLS_E_SUCCESS)
        /* fallback if PFS is not available */
        err = gnutls_priority_set_direct (session, "NORMAL:-RSA:-VERS-SSL3.0", NULL);
      break;

    default:
      logprintf (LOG_NOTQUIET, _("GnuTLS: unimplemented 'secure-protocol' option value %d\n"), opt.secure_protocol);
      logprintf (LOG_NOTQUIET, _("Please report this issue to bug-wget@gnu.org\n"));
      abort ();
    }
#else
  int allowed_protocols[4] = {0, 0, 0, 0};
  switch (opt.secure_protocol)
    {
    case secure_protocol_auto:
      break;

    case secure_protocol_sslv2:
    case secure_protocol_sslv3:
      allowed_protocols[0] = GNUTLS_SSL3;
      err = gnutls_protocol_set_priority (session, allowed_protocols);
      break;

    case secure_protocol_tlsv1:
      allowed_protocols[0] = GNUTLS_TLS1_0;
      allowed_protocols[1] = GNUTLS_TLS1_1;
      allowed_protocols[2] = GNUTLS_TLS1_2;
      err = gnutls_protocol_set_priority (session, allowed_protocols);
      break;

    case secure_protocol_tlsv1_1:
      allowed_protocols[0] = GNUTLS_TLS1_1;
      allowed_protocols[1] = GNUTLS_TLS1_2;
      err = gnutls_protocol_set_priority (session, allowed_protocols);
      break;

    case secure_protocol_tlsv1_2:
      allowed_protocols[0] = GNUTLS_TLS1_2;
      err = gnutls_protocol_set_priority (session, allowed_protocols);
      break;

    default:
      logprintf (LOG_NOTQUIET, _("GnuTLS: unimplemented 'secure-protocol' option value %d\n"), opt.secure_protocol);
      logprintf (LOG_NOTQUIET, _("Please report this issue to bug-wget@gnu.org\n"));
      abort ();
    }
#endif

  if (err < 0)
    {
      logprintf (LOG_NOTQUIET, "GnuTLS: %s\n", gnutls_strerror (err));
      gnutls_deinit (session);
      return false;
    }

  if (continue_session)
    {
      ctx = (struct wgnutls_transport_context *) fd_transport_context (*continue_session);
      if (!gnutls_session_is_resumed (session))
        {
          if (!ctx || !ctx->session_data || gnutls_session_set_data (session, ctx->session_data->data, ctx->session_data->size))
            {
              /* server does not want to continue the session */
              gnutls_free (ctx->session_data->data);
              gnutls_free (ctx->session_data);
              gnutls_deinit (session);
              return false;
            }
        }
      else
        {
          logputs (LOG_ALWAYS, "SSL session has already been resumed. Continuing.\n");
          continue_session = NULL;
        }
    }

  if (opt.connect_timeout)
    {
#ifdef F_GETFL
      flags = fcntl (fd, F_GETFL, 0);
      if (flags < 0)
        return flags;
      if (fcntl (fd, F_SETFL, flags | O_NONBLOCK))
        return -1;
#else
      /* XXX: Assume it was blocking before.  */
      const int one = 1;
      if (ioctl (fd, FIONBIO, &one) < 0)
        return -1;
#endif
    }

  /* We don't stop the handshake process for non-fatal errors */
  do
    {
      err = gnutls_handshake (session);

      if (opt.connect_timeout && err == GNUTLS_E_AGAIN)
        {
          if (gnutls_record_get_direction (session))
            {
              /* wait for writeability */
              err = select_fd (fd, opt.connect_timeout, WAIT_FOR_WRITE);
            }
          else
            {
              /* wait for readability */
              err = select_fd (fd, opt.connect_timeout, WAIT_FOR_READ);
            }

          if (err <= 0)
            {
              if (err == 0)
                {
                  errno = ETIMEDOUT;
                  err = -1;
                }
              break;
            }

           err = GNUTLS_E_AGAIN;
        }
      else if (err < 0)
        {
          logprintf (LOG_NOTQUIET, "GnuTLS: %s\n", gnutls_strerror (err));
          if (err == GNUTLS_E_WARNING_ALERT_RECEIVED ||
              err == GNUTLS_E_FATAL_ALERT_RECEIVED)
            {
              gnutls_alert_description_t alert = gnutls_alert_get (session);
              str = gnutls_alert_get_name (alert);
              if (str == NULL)
                str = "(unknown)";
              logprintf (LOG_NOTQUIET, "GnuTLS: received alert [%d]: %s\n", alert, str);
            }
        }
    }
  while (err && gnutls_error_is_fatal (err) == 0);

  if (opt.connect_timeout)
    {
#ifdef F_GETFL
      if (fcntl (fd, F_SETFL, flags) < 0)
        return -1;
#else
      const int zero = 0;
      if (ioctl (fd, FIONBIO, &zero) < 0)
        return -1;
#endif
    }

  if (err < 0)
    {
      gnutls_deinit (session);
      return false;
    }

  ctx = xnew0 (struct wgnutls_transport_context);
  ctx->session_data = xnew0 (gnutls_datum_t);
  ctx->session = session;
  if (gnutls_session_get_data2 (session, ctx->session_data))
    {
      xfree (ctx->session_data);
      logprintf (LOG_NOTQUIET, "WARNING: Could not save SSL session data for socket %d\n", fd);
    }
  fd_register_transport (fd, &wgnutls_transport, ctx);
  return true;
}

#define _CHECK_CERT(flag,msg) \
  if (status & (flag))\
    {\
      logprintf (LOG_NOTQUIET, (msg),\
                 severity, quote (host));\
      success = false;\
    }

bool
ssl_check_certificate (int fd, const char *host)
{
  struct wgnutls_transport_context *ctx = fd_transport_context (fd);

  unsigned int status;
  int err;

  /* If the user has specified --no-check-cert, we still want to warn
     him about problems with the server's certificate.  */
  const char *severity = opt.check_cert ? _("ERROR") : _("WARNING");
  bool success = true;

  err = gnutls_certificate_verify_peers2 (ctx->session, &status);
  if (err < 0)
    {
      logprintf (LOG_NOTQUIET, _("%s: No certificate presented by %s.\n"),
                 severity, quotearg_style (escape_quoting_style, host));
      success = false;
      goto out;
    }

  _CHECK_CERT (GNUTLS_CERT_INVALID, _("%s: The certificate of %s is not trusted.\n"));
  _CHECK_CERT (GNUTLS_CERT_SIGNER_NOT_FOUND, _("%s: The certificate of %s hasn't got a known issuer.\n"));
  _CHECK_CERT (GNUTLS_CERT_REVOKED, _("%s: The certificate of %s has been revoked.\n"));
  _CHECK_CERT (GNUTLS_CERT_SIGNER_NOT_CA, _("%s: The certificate signer of %s was not a CA.\n"));
  _CHECK_CERT (GNUTLS_CERT_INSECURE_ALGORITHM, _("%s: The certificate of %s was signed using an insecure algorithm.\n"));
  _CHECK_CERT (GNUTLS_CERT_NOT_ACTIVATED, _("%s: The certificate of %s is not yet activated.\n"));
  _CHECK_CERT (GNUTLS_CERT_EXPIRED, _("%s: The certificate of %s has expired.\n"));

  if (gnutls_certificate_type_get (ctx->session) == GNUTLS_CRT_X509)
    {
      time_t now = time (NULL);
      gnutls_x509_crt_t cert;
      const gnutls_datum_t *cert_list;
      unsigned int cert_list_size;

      if ((err = gnutls_x509_crt_init (&cert)) < 0)
        {
          logprintf (LOG_NOTQUIET, _("Error initializing X509 certificate: %s\n"),
                     gnutls_strerror (err));
          success = false;
          goto out;
        }

      cert_list = gnutls_certificate_get_peers (ctx->session, &cert_list_size);
      if (!cert_list)
        {
          logprintf (LOG_NOTQUIET, _("No certificate found\n"));
          success = false;
          goto crt_deinit;
        }
      err = gnutls_x509_crt_import (cert, cert_list, GNUTLS_X509_FMT_DER);
      if (err < 0)
        {
          logprintf (LOG_NOTQUIET, _("Error parsing certificate: %s\n"),
                     gnutls_strerror (err));
          success = false;
          goto crt_deinit;
        }
      if (now < gnutls_x509_crt_get_activation_time (cert))
        {
          logprintf (LOG_NOTQUIET, _("The certificate has not yet been activated\n"));
          success = false;
        }
      if (now >= gnutls_x509_crt_get_expiration_time (cert))
        {
          logprintf (LOG_NOTQUIET, _("The certificate has expired\n"));
          success = false;
        }
      if (!gnutls_x509_crt_check_hostname (cert, host))
        {
          logprintf (LOG_NOTQUIET,
                     _("The certificate's owner does not match hostname %s\n"),
                     quote (host));
          success = false;
        }
 crt_deinit:
      gnutls_x509_crt_deinit (cert);
    }
  else
    {
      logprintf (LOG_NOTQUIET, _("Certificate must be X.509\n"));
      success = false;
    }

 out:
  return opt.check_cert ? success : true;
}<|MERGE_RESOLUTION|>--- conflicted
+++ resolved
@@ -426,8 +426,6 @@
 };
 
 bool
-<<<<<<< HEAD
-=======
 ssl_disconnect_wget (int fd)
 {
   bool success = false;
@@ -441,7 +439,6 @@
 }
 
 bool
->>>>>>> a11384fe
 ssl_connect_wget (int fd, const char *hostname, int *continue_session)
 {
 #ifdef F_GETFL
