--- conflicted
+++ resolved
@@ -289,10 +289,7 @@
 #endif /* def __VMS */
     { "ftp-user", 0, OPT_VALUE, "ftpuser", -1 },
 #ifdef HAVE_SSL
-<<<<<<< HEAD
-=======
     { "ftps-clear-after-login", 0, OPT_BOOLEAN, "ftpsclearafterlogin", -1 },
->>>>>>> a11384fe
     { "ftps-clear-data-connection", 0, OPT_BOOLEAN, "ftpscleardataconnection", -1 },
     { "ftps-fallback-to-ftp", 0, OPT_BOOLEAN, "ftpsfallbacktoftp", -1 },
     { "ftps-implicit", 0, OPT_BOOLEAN, "ftpsimplicit", -1 },
