--- conflicted
+++ resolved
@@ -540,8 +540,6 @@
 
               if (prot != PROT_CLEAR)
                 using_data_security = true;
-<<<<<<< HEAD
-=======
 
               if (opt.ftps_clear_after_login)
                 {
@@ -563,7 +561,6 @@
                    * We took care of that in main().
                    */
                 }
->>>>>>> a11384fe
             }
         }
 #endif
@@ -1941,11 +1938,7 @@
       switch (err)
         {
         case HOSTERR: case CONIMPOSSIBLE: case FWRITEERR: case FOPENERR:
-<<<<<<< HEAD
-        case FTPNSFOD: case FTPLOGINC: case FTPNOPASV: case FTPNOAUTH: case FTPNOPBSZ: case FTPNOPROT:
-=======
         case FTPNSFOD: case FTPLOGINC: case FTPNOPASV: case FTPNOAUTH: case FTPNOPBSZ: case FTPNOPROT: case FTPNOCCC:
->>>>>>> a11384fe
         case UNLINKERR: case WARC_TMP_FWRITEERR: case CONSSLERR: case CONTNOTSUPPORTED:
 #ifdef HAVE_SSL
           if (err == FTPNOAUTH)
